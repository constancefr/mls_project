--- conflicted
+++ resolved
@@ -1466,11 +1466,7 @@
     # Initialise centroids by randomly selecting K data points from A
     rng = np.random.RandomState(seed=random_state)
     indices = rng.choice(N, size=K, replace=False)
-<<<<<<< HEAD
-    centroids = np.array(A[indices])  # Initial centroids
-=======
     centroids = np.asarray(A[indices])  # Initial centroids
->>>>>>> af1bffa5
     assignments = np.zeros(N, dtype=np.int32)  # Array for cluster assignments
 
     # Iterate until convergence or max_iters is reached
